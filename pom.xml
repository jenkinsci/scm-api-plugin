--- conflicted
+++ resolved
@@ -65,11 +65,7 @@
   </scm>
 
   <properties>
-<<<<<<< HEAD
-    <revision>2.5.0</revision>
-=======
-    <revision>2.5.1</revision>
->>>>>>> 06a51cae
+    <revision>2.6.0</revision>
     <changelist>-SNAPSHOT</changelist>
     <jenkins.version>2.164.3</jenkins.version>
     <java.level>8</java.level>
