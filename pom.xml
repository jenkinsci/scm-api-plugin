<?xml version="1.0" encoding="utf-8"?>
<!--
 ~ The MIT License
 ~
 ~ Copyright (c) 2011-2016, CloudBees, Inc., Stephen Connolly.
 ~
 ~ Permission is hereby granted, free of charge, to any person obtaining a copy
 ~ of this software and associated documentation files (the "Software"), to deal
 ~ in the Software without restriction, including without limitation the rights
 ~ to use, copy, modify, merge, publish, distribute, sublicense, and/or sell
 ~ copies of the Software, and to permit persons to whom the Software is
 ~ furnished to do so, subject to the following conditions:
 ~
 ~ The above copyright notice and this permission notice shall be included in
 ~ all copies or substantial portions of the Software.
 ~
 ~ THE SOFTWARE IS PROVIDED "AS IS", WITHOUT WARRANTY OF ANY KIND, EXPRESS OR
 ~ IMPLIED, INCLUDING BUT NOT LIMITED TO THE WARRANTIES OF MERCHANTABILITY,
 ~ FITNESS FOR A PARTICULAR PURPOSE AND NONINFRINGEMENT. IN NO EVENT SHALL THE
 ~ AUTHORS OR COPYRIGHT HOLDERS BE LIABLE FOR ANY CLAIM, DAMAGES OR OTHER
 ~ LIABILITY, WHETHER IN AN ACTION OF CONTRACT, TORT OR OTHERWISE, ARISING FROM,
 ~ OUT OF OR IN CONNECTION WITH THE SOFTWARE OR THE USE OR OTHER DEALINGS IN
 ~ THE SOFTWARE.
 -->

<project xmlns="http://maven.apache.org/POM/4.0.0" xmlns:xsi="http://www.w3.org/2001/XMLSchema-instance" xsi:schemaLocation="http://maven.apache.org/POM/4.0.0 http://maven.apache.org/maven-v4_0_0.xsd">
  <modelVersion>4.0.0</modelVersion>

  <parent>
    <groupId>org.jenkins-ci.plugins</groupId>
    <artifactId>plugin</artifactId>
    <version>3.21</version>
    <relativePath />
  </parent>

  <artifactId>scm-api</artifactId>
  <version>${revision}${changelist}</version>
  <packaging>hpi</packaging>

  <name>SCM API Plugin</name>
  <description>
    This plugin provides a new enhanced API for interacting with SCM systems.
  </description>
  <url>http://wiki.jenkins-ci.org/display/JENKINS/SCM+API+Plugin</url>
  <licenses>
    <license>
      <name>The MIT license</name>
      <url>https://opensource.org/licenses/MIT</url>
      <distribution>repo</distribution>
    </license>
  </licenses>

  <developers>
    <developer>
      <id>stephenconnolly</id>
      <name>Stephen Connolly</name>
    </developer>
  </developers>

  <scm>
    <connection>scm:git:git://github.com/jenkinsci/${project.artifactId}-plugin.git</connection>
    <developerConnection>scm:git:git@github.com:jenkinsci/${project.artifactId}-plugin.git</developerConnection>
    <url>https://github.com/jenkinsci/${project.artifactId}-plugin</url>
    <tag>${scmTag}</tag>
  </scm>

  <properties>
    <revision>2.2.9</revision>
    <changelist>-SNAPSHOT</changelist>
<<<<<<< HEAD
    <jenkins.version>1.609.3</jenkins.version>
=======
    <jenkins.version>2.7.3</jenkins.version>
>>>>>>> 089c807b
    <java.level>7</java.level>
    <no-test-jar>false</no-test-jar>
  </properties>

  <repositories>
    <repository>
      <id>repo.jenkins-ci.org</id>
      <url>https://repo.jenkins-ci.org/public/</url>
    </repository>
  </repositories>
  <pluginRepositories>
    <pluginRepository>
      <id>repo.jenkins-ci.org</id>
      <url>https://repo.jenkins-ci.org/public/</url>
    </pluginRepository>
  </pluginRepositories>

  <dependencies>
    <dependency>
      <groupId>org.jenkins-ci.plugins</groupId>
      <artifactId>structs</artifactId>
      <version>1.9</version>
    </dependency>
    <dependency>
      <groupId>org.mockito</groupId>
      <artifactId>mockito-core</artifactId>
      <version>1.9.5</version>
      <scope>test</scope>
      <exclusions>
        <exclusion>
          <groupId>org.hamcrest</groupId>
          <artifactId>hamcrest-core</artifactId>
        </exclusion>
      </exclusions>
    </dependency>
    <dependency>
      <groupId>org.jenkins-ci.plugins</groupId>
      <artifactId>junit</artifactId>
      <version>1.6</version>
      <scope>test</scope>
    </dependency>
  </dependencies>

  <build>
    <plugins>
      <plugin>
        <groupId>org.jenkins-ci.tools</groupId>
        <artifactId>maven-hpi-plugin</artifactId>
        <executions>
          <execution>
            <goals>
              <goal>generate-taglib-interface</goal>
            </goals>
          </execution>
        </executions>
        <configuration>
          <compatibleSinceVersion>2.0.0</compatibleSinceVersion>
        </configuration>
      </plugin>
    </plugins>
  </build>

</project><|MERGE_RESOLUTION|>--- conflicted
+++ resolved
@@ -67,11 +67,7 @@
   <properties>
     <revision>2.2.9</revision>
     <changelist>-SNAPSHOT</changelist>
-<<<<<<< HEAD
-    <jenkins.version>1.609.3</jenkins.version>
-=======
     <jenkins.version>2.7.3</jenkins.version>
->>>>>>> 089c807b
     <java.level>7</java.level>
     <no-test-jar>false</no-test-jar>
   </properties>
