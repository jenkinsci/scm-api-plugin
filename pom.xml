--- conflicted
+++ resolved
@@ -55,14 +55,8 @@
   </scm>
 
   <properties>
-<<<<<<< HEAD
     <changelist>999999-SNAPSHOT</changelist>
-    <jenkins.version>2.235.5</jenkins.version>
-=======
-    <revision>2.6.6</revision>
-    <changelist>-SNAPSHOT</changelist>
     <jenkins.version>2.289.1</jenkins.version>
->>>>>>> bcf33e90
     <gitHubRepo>jenkinsci/${project.artifactId}-plugin</gitHubRepo>
     <java.level>8</java.level>
     <no-test-jar>false</no-test-jar>
