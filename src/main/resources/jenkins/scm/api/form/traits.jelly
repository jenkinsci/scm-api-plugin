--- conflicted
+++ resolved
@@ -65,15 +65,10 @@
         <j:set var="help" value="${descriptor.helpFile}"/>
         <div class="help-sibling" style="width:100%">
           <local:row>
-<<<<<<< HEAD
             <local:td>
               <b>${descriptor.displayName}</b>
               <f:helpLink url="${help}"/>
             </local:td>
-=======
-            ${descriptor.displayName}
-            <f:helpLink url="${help}"/>
->>>>>>> 6c27075a
           </local:row>
           <!-- TODO: help support is unintuitive; people should be able to see help from drop-down menu -->
           <j:if test="${help!=null}">
