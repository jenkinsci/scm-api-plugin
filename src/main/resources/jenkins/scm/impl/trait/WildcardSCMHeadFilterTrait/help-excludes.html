--- conflicted
+++ resolved
@@ -22,12 +22,7 @@
  ~ THE SOFTWARE.
  -->
 <div>
-<<<<<<< HEAD
-    Name patterns (separated by space) to ignore even if matched by the includes list.
+    Space-separated list of name patterns to ignore even if matched by the includes list.
     For example: <code>release alpha-* beta-*</code><br/>
-=======
-    Space-separated list of name patterns to ignore even if matched by the includes list.
-    For example: <code>release</code><br/>
->>>>>>> b6751c62
     <strong>NOTE: this filter will be applied to all branch like things, including change requests</strong>
 </div>